import invariant from 'invariant'
import React from 'react'
import hoistStatics from 'hoist-non-react-statics'
import { ContextSubscriber } from './ContextUtils'
import { routerShape } from './PropTypes'

function getDisplayName(WrappedComponent) {
  return WrappedComponent.displayName || WrappedComponent.name || 'Component'
}

export default function withRouter(WrappedComponent, options) {
  const withRef = options && options.withRef

  const WithRouter = React.createClass({
    mixins: [ ContextSubscriber('router') ],

    contextTypes: { router: routerShape },
<<<<<<< HEAD

    render() {
      const { router } = this.context
      const { params, location, routes } = router
      return (
        <WrappedComponent
          {...this.props}
          router={router}
          params={params}
          location={location}
          routes={routes}
        />
      )
=======
    propTypes: { router: routerShape },

    getWrappedInstance() {
      invariant(
        withRef,
        'To access the wrapped instance, you need to specify ' +
        '`{ withRef: true }` as the second argument of the withRouter() call.'
      )

      return this.wrappedInstance
    },

    render() {
      const router = this.props.router || this.context.router
      const props = { ...this.props, router }

      if (withRef) {
        props.ref = (c) => { this.wrappedInstance = c }
      }

      return <WrappedComponent {...props} />
>>>>>>> caf46856
    }
  })

  WithRouter.displayName = `withRouter(${getDisplayName(WrappedComponent)})`
  WithRouter.WrappedComponent = WrappedComponent

  return hoistStatics(WithRouter, WrappedComponent)
}<|MERGE_RESOLUTION|>--- conflicted
+++ resolved
@@ -15,21 +15,6 @@
     mixins: [ ContextSubscriber('router') ],
 
     contextTypes: { router: routerShape },
-<<<<<<< HEAD
-
-    render() {
-      const { router } = this.context
-      const { params, location, routes } = router
-      return (
-        <WrappedComponent
-          {...this.props}
-          router={router}
-          params={params}
-          location={location}
-          routes={routes}
-        />
-      )
-=======
     propTypes: { router: routerShape },
 
     getWrappedInstance() {
@@ -44,14 +29,14 @@
 
     render() {
       const router = this.props.router || this.context.router
-      const props = { ...this.props, router }
+      const { params, location, routes } = router
+      const props = { ...this.props, router, params, location, routes }
 
       if (withRef) {
         props.ref = (c) => { this.wrappedInstance = c }
       }
 
       return <WrappedComponent {...props} />
->>>>>>> caf46856
     }
   })
 
